--- conflicted
+++ resolved
@@ -1,8 +1,4 @@
 """Beamformer module."""
-<<<<<<< HEAD
-from distutils.version import LooseVersion
-=======
->>>>>>> 57c05436
 from typing import Sequence, Tuple, Union
 
 import torch
