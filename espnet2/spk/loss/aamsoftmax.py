#! /usr/bin/python
# -*- encoding: utf-8 -*-
# code from https://github.com/clovaai/voxceleb_trainer/blob/master/loss/aamsoftmax.py
# Adapted from https://github.com/wujiyang/Face_Pytorch (Apache License)

import math
import pdb
import time

import numpy
import torch
import torch.nn as nn
import torch.nn.functional as F


<<<<<<< HEAD
from espnet2.spk.loss.abs_loss import AbsLoss

class AAMSoftmax(AbsLoss):
    def __init__(self, nOut, nClasses, margin=0.3, scale=15, easy_margin=False, **kwargs):
=======
class AAMSoftmax(nn.Module):
    def __init__(
        self, nOut, nClasses, margin=0.3, scale=15, easy_margin=False, **kwargs
    ):
>>>>>>> 3e418eae
        super().__init__()

        self.test_normalize = True

        self.m = margin
        self.s = scale
        self.in_feats = nOut
        self.weight = torch.nn.Parameter(
            torch.FloatTensor(nClasses, nOut), requires_grad=True
        )
        self.ce = nn.CrossEntropyLoss()
        nn.init.xavier_normal_(self.weight, gain=1)

        self.easy_margin = easy_margin
        self.cos_m = math.cos(self.m)
        self.sin_m = math.sin(self.m)

        # make the function cos(theta+m) monotonic decreasing while theta in [0°,180°]
        self.th = math.cos(math.pi - self.m)
        self.mm = math.sin(math.pi - self.m) * self.m

        print("Initialised AAMSoftmax margin %.3f scale %.3f" % (self.m, self.s))

    def forward(self, x, label=None):
        label = label.squeeze()

        assert x.size()[0] == label.size()[0]
        assert x.size()[1] == self.in_feats

        # cos(theta)
        cosine = F.linear(F.normalize(x), F.normalize(self.weight))
        # cos(theta + m)
        sine = torch.sqrt((1.0 - torch.mul(cosine, cosine)).clamp(0, 1))
        phi = cosine * self.cos_m - sine * self.sin_m

        if self.easy_margin:
            phi = torch.where(cosine > 0, phi, cosine)
        else:
            phi = torch.where((cosine - self.th) > 0, phi, cosine - self.mm)

        one_hot = torch.zeros_like(cosine)
        one_hot.scatter_(1, label.view(-1, 1), 1)
        output = (one_hot * phi) + ((1.0 - one_hot) * cosine)
        output = output * self.s

        loss = self.ce(output, label)
        return loss<|MERGE_RESOLUTION|>--- conflicted
+++ resolved
@@ -13,17 +13,11 @@
 import torch.nn.functional as F
 
 
-<<<<<<< HEAD
-from espnet2.spk.loss.abs_loss import AbsLoss
 
-class AAMSoftmax(AbsLoss):
-    def __init__(self, nOut, nClasses, margin=0.3, scale=15, easy_margin=False, **kwargs):
-=======
 class AAMSoftmax(nn.Module):
     def __init__(
         self, nOut, nClasses, margin=0.3, scale=15, easy_margin=False, **kwargs
     ):
->>>>>>> 3e418eae
         super().__init__()
 
         self.test_normalize = True
