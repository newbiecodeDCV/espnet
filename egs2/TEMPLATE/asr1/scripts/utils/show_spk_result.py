import sys
<<<<<<< HEAD
import espnet
import torch
=======
>>>>>>> 4eda73df
from datetime import datetime

import torch

import espnet

if __name__ == "__main__":
    output_string = f"<!-- Generated by {sys.argv[0]} -->\n"
    output_string += "# RESULTS\n"
    output_string += "## Environments\n"
    output_string += f"date: {datetime.now()}\n\n"

<<<<<<< HEAD
    pyversion = sys.version.replace('\n', ' ')
    output_string += f"- python version: {pyversion}\n"
    output_string += f"- espnet version: {espnet.__version__}\n"
    output_string += f"- pytorch version: {torch.__version__}\n\n"
=======
    pyversion = sys.version.replace("\n", " ")
    output_string += f"- python version: \`{pyversion}\`\n"
    output_string += f"- espnet version: \`espnet {espnet.__version__}\`\n"
    output_string += f"- pytorch version: \`pytorch {torch.__version__}\`\n\n"
>>>>>>> 4eda73df

    with open(sys.argv[1], "r") as f:
        lines = f.readlines()
    chunk = lines[0].strip().split(" ")
    trg_mean = float(chunk[1][:-1])
    trg_std = float(chunk[3])
    chunk = lines[1].strip().split(" ")
    nontrg_mean = float(chunk[1][:-1])
    nontrg_std = float(chunk[3])

    chunk = lines[2].strip().split(" ")
    eer = float(chunk[1][:-1])
    mindcf = float(chunk[3])

<<<<<<< HEAD
    output_string += "| | Mean | Std |\n|---|---|---|\n"
    output_string += f"| Target | {trg_mean:.4f} | {trg_std:.4f} |\n"
    output_string += f"| Non-target | {nontrg_mean:.4f} | {nontrg_std:.4f} |\n\n"

    output_string += "| | EER(%) | minDCF |\n|---|---|---|\n"
    output_string += f"|  | {eer:.3f} | {mindcf:.5f} |"
=======
    output_string += (
        "| | Mean | Std |\n|---|---|---|\n"
        f"| Target | {trg_mean:.4f} | {trg_std:.4f} |\n"
        f"| Non-target | {nontrg_mean:.4f} | {nontrg_std:.4f} |\n\n"
    )

    output_string += (
        "| | EER(\%) | minDCF |\n|---|---|---|\n" f"|  | {eer:.3f} | {mindcf:.5f} |"
    )
>>>>>>> 4eda73df

    with open(sys.argv[2], "w") as f:
        f.write(output_string)<|MERGE_RESOLUTION|>--- conflicted
+++ resolved
@@ -1,9 +1,6 @@
 import sys
-<<<<<<< HEAD
 import espnet
 import torch
-=======
->>>>>>> 4eda73df
 from datetime import datetime
 
 import torch
@@ -16,17 +13,10 @@
     output_string += "## Environments\n"
     output_string += f"date: {datetime.now()}\n\n"
 
-<<<<<<< HEAD
     pyversion = sys.version.replace('\n', ' ')
     output_string += f"- python version: {pyversion}\n"
     output_string += f"- espnet version: {espnet.__version__}\n"
     output_string += f"- pytorch version: {torch.__version__}\n\n"
-=======
-    pyversion = sys.version.replace("\n", " ")
-    output_string += f"- python version: \`{pyversion}\`\n"
-    output_string += f"- espnet version: \`espnet {espnet.__version__}\`\n"
-    output_string += f"- pytorch version: \`pytorch {torch.__version__}\`\n\n"
->>>>>>> 4eda73df
 
     with open(sys.argv[1], "r") as f:
         lines = f.readlines()
@@ -41,24 +31,12 @@
     eer = float(chunk[1][:-1])
     mindcf = float(chunk[3])
 
-<<<<<<< HEAD
     output_string += "| | Mean | Std |\n|---|---|---|\n"
     output_string += f"| Target | {trg_mean:.4f} | {trg_std:.4f} |\n"
     output_string += f"| Non-target | {nontrg_mean:.4f} | {nontrg_std:.4f} |\n\n"
 
     output_string += "| | EER(%) | minDCF |\n|---|---|---|\n"
     output_string += f"|  | {eer:.3f} | {mindcf:.5f} |"
-=======
-    output_string += (
-        "| | Mean | Std |\n|---|---|---|\n"
-        f"| Target | {trg_mean:.4f} | {trg_std:.4f} |\n"
-        f"| Non-target | {nontrg_mean:.4f} | {nontrg_std:.4f} |\n\n"
-    )
-
-    output_string += (
-        "| | EER(\%) | minDCF |\n|---|---|---|\n" f"|  | {eer:.3f} | {mindcf:.5f} |"
-    )
->>>>>>> 4eda73df
 
     with open(sys.argv[2], "w") as f:
         f.write(output_string)