--- conflicted
+++ resolved
@@ -1,29 +1,13 @@
 """Transducer speech recognition model (pytorch)."""
 
-<<<<<<< HEAD
-from distutils.util import strtobool
-=======
 from argparse import Namespace
 from collections import Counter
 from dataclasses import asdict
->>>>>>> 36b62ae4
 import logging
 import math
 import numpy
 
 import chainer
-<<<<<<< HEAD
-from chainer import reporter
-import torch
-
-from espnet.nets.asr_interface import ASRInterface
-from espnet.nets.pytorch_backend.nets_utils import get_subsample
-from espnet.nets.pytorch_backend.nets_utils import make_non_pad_mask
-from espnet.nets.pytorch_backend.nets_utils import to_device
-from espnet.nets.pytorch_backend.nets_utils import to_torch_tensor
-from espnet.nets.pytorch_backend.rnn.attentions import att_for
-from espnet.nets.pytorch_backend.rnn.encoders import encoder_for
-=======
 import torch
 
 from espnet.nets.asr_interface import ASRInterface
@@ -45,18 +29,12 @@
 from espnet.nets.pytorch_backend.transducer.custom_decoder import CustomDecoder
 from espnet.nets.pytorch_backend.transducer.custom_encoder import CustomEncoder
 from espnet.nets.pytorch_backend.transducer.error_calculator import ErrorCalculator
->>>>>>> 36b62ae4
 from espnet.nets.pytorch_backend.transducer.initializer import initializer
 from espnet.nets.pytorch_backend.transducer.joint_network import JointNetwork
 from espnet.nets.pytorch_backend.transducer.loss import TransLoss
 from espnet.nets.pytorch_backend.transducer.rnn_decoder import DecoderRNNT
 from espnet.nets.pytorch_backend.transducer.rnn_encoder import encoder_for
 from espnet.nets.pytorch_backend.transducer.utils import prepare_loss_inputs
-<<<<<<< HEAD
-from espnet.nets.pytorch_backend.transformer.attention import MultiHeadedAttention
-from espnet.nets.pytorch_backend.transformer.encoder import Encoder
-from espnet.nets.pytorch_backend.transformer.mask import target_mask
-=======
 from espnet.nets.pytorch_backend.transducer.utils import valid_aux_task_layer_list
 from espnet.nets.pytorch_backend.transformer.attention import (
     MultiHeadedAttention,  # noqa: H301
@@ -67,7 +45,6 @@
 )
 from espnet.nets.pytorch_backend.transformer.mask import target_mask
 from espnet.nets.pytorch_backend.transformer.plot import PlotAttentionReport
->>>>>>> 36b62ae4
 from espnet.utils.fill_missing_args import fill_missing_args
 
 
@@ -86,11 +63,6 @@
         wer,
     ):
         """Instantiate reporter attributes."""
-<<<<<<< HEAD
-        reporter.report({"cer": cer}, self)
-        reporter.report({"wer": wer}, self)
-        reporter.report({"loss": loss}, self)
-=======
         chainer.reporter.report({"loss": loss}, self)
         chainer.reporter.report({"loss_trans": loss_trans}, self)
         chainer.reporter.report({"loss_ctc": loss_ctc}, self)
@@ -99,7 +71,6 @@
         chainer.reporter.report({"loss_aux_symm_kl": loss_aux_symm_kl}, self)
         chainer.reporter.report({"cer": cer}, self)
         chainer.reporter.report({"wer": wer}, self)
->>>>>>> 36b62ae4
 
         logging.info("loss:" + str(loss))
 
@@ -127,236 +98,9 @@
         E2E.decoder_add_rnn_arguments(parser)
         E2E.decoder_add_custom_arguments(parser)
 
-<<<<<<< HEAD
-        """
-        group = parser.add_argument_group("transformer model setting")
-
-        # Encoder - general
-        group.add_argument(
-            "--etype",
-            default="blstmp",
-            type=str,
-            choices=[
-                "transformer",
-                "lstm",
-                "blstm",
-                "lstmp",
-                "blstmp",
-                "vgglstmp",
-                "vggblstmp",
-                "vgglstm",
-                "vggblstm",
-                "gru",
-                "bgru",
-                "grup",
-                "bgrup",
-                "vgggrup",
-                "vggbgrup",
-                "vgggru",
-                "vggbgru",
-            ],
-            help="Type of encoder network architecture",
-        )
-        group.add_argument(
-            "--elayers",
-            default=4,
-            type=int,
-            help="Number of encoder layers (for shared recognition part "
-            "in multi-speaker asr mode)",
-        )
-        group.add_argument(
-            "--eunits",
-            "-u",
-            default=300,
-            type=int,
-            help="Number of encoder hidden units",
-        )
-        group.add_argument(
-            "--dropout-rate",
-            default=0.0,
-            type=float,
-            help="Dropout rate for the encoder",
-        )
-        # Encoder - RNN
-        group.add_argument(
-            "--eprojs", default=320, type=int, help="Number of encoder projection units"
-        )
-        group.add_argument(
-            "--subsample",
-            default="1",
-            type=str,
-            help="Subsample input frames x_y_z means subsample every x frame "
-            "at 1st layer, every y frame at 2nd layer etc.",
-        )
-        # Attention - general
-        group.add_argument(
-            "--adim",
-            default=320,
-            type=int,
-            help="Number of attention transformation dimensions",
-        )
-        group.add_argument(
-            "--aheads",
-            default=4,
-            type=int,
-            help="Number of heads for multi head attention",
-        )
-        group.add_argument(
-            "--transformer-attn-dropout-rate-encoder",
-            default=0.0,
-            type=float,
-            help="dropout in transformer decoder attention.",
-        )
-        group.add_argument(
-            "--transformer-attn-dropout-rate-decoder",
-            default=0.0,
-            type=float,
-            help="dropout in transformer decoder attention.",
-        )
-        # Attention - RNN
-        group.add_argument(
-            "--atype",
-            default="location",
-            type=str,
-            choices=[
-                "noatt",
-                "dot",
-                "add",
-                "location",
-                "coverage",
-                "coverage_location",
-                "location2d",
-                "location_recurrent",
-                "multi_head_dot",
-                "multi_head_add",
-                "multi_head_loc",
-                "multi_head_multi_res_loc",
-            ],
-            help="Type of attention architecture",
-        )
-        group.add_argument(
-            "--awin", default=5, type=int, help="Window size for location2d attention"
-        )
-        group.add_argument(
-            "--aconv-chans",
-            default=10,
-            type=int,
-            help="Number of attention convolution channels "
-            "(negative value indicates no location-aware attention)",
-        )
-        group.add_argument(
-            "--aconv-filts",
-            default=100,
-            type=int,
-            help="Number of attention convolution filters "
-            "(negative value indicates no location-aware attention)",
-        )
-        # Decoder - general
-        group.add_argument(
-            "--dtype",
-            default="lstm",
-            type=str,
-            choices=["lstm", "gru", "transformer"],
-            help="Type of decoder to use.",
-        )
-        group.add_argument(
-            "--dlayers", default=1, type=int, help="Number of decoder layers"
-        )
-        group.add_argument(
-            "--dunits", default=320, type=int, help="Number of decoder hidden units"
-        )
-        group.add_argument(
-            "--dropout-rate-decoder",
-            default=0.0,
-            type=float,
-            help="Dropout rate for the decoder",
-        )
-        # Decoder - RNN
-        group.add_argument(
-            "--dec-embed-dim",
-            default=320,
-            type=int,
-            help="Number of decoder embeddings dimensions",
-        )
-        group.add_argument(
-            "--dropout-rate-embed-decoder",
-            default=0.0,
-            type=float,
-            help="Dropout rate for the decoder embeddings",
-        )
-        # Transformer
-        group.add_argument(
-            "--transformer-warmup-steps",
-            default=25000,
-            type=int,
-            help="optimizer warmup steps",
-        )
-        group.add_argument(
-            "--transformer-init",
-            type=str,
-            default="pytorch",
-            choices=[
-                "pytorch",
-                "xavier_uniform",
-                "xavier_normal",
-                "kaiming_uniform",
-                "kaiming_normal",
-            ],
-            help="how to initialize transformer parameters",
-        )
-        group.add_argument(
-            "--transformer-input-layer",
-            type=str,
-            default="conv2d",
-            choices=["conv2d", "vgg2l", "linear", "embed"],
-            help="transformer encoder input layer type",
-        )
-        group.add_argument(
-            "--transformer-dec-input-layer",
-            type=str,
-            default="embed",
-            choices=["linear", "embed"],
-            help="transformer decoder input layer type",
-        )
-        group.add_argument(
-            "--transformer-lr",
-            default=10.0,
-            type=float,
-            help="Initial value of learning rate",
-        )
-        # Transducer
-        group.add_argument(
-            "--trans-type",
-            default="warp-transducer",
-            type=str,
-            choices=["warp-transducer"],
-            help="Type of transducer implementation to calculate loss.",
-        )
-        group.add_argument(
-            "--rnnt-mode",
-            default="rnnt",
-            type=str,
-            choices=["rnnt", "rnnt-att"],
-            help="Transducer mode for RNN decoder.",
-        )
-        group.add_argument(
-            "--joint-dim",
-            default=320,
-            type=int,
-            help="Number of dimensions in joint space",
-        )
-        group.add_argument(
-            "--score-norm-transducer",
-            type=strtobool,
-            nargs="?",
-            default=True,
-            help="Normalize transducer scores by length",
-        )
-=======
         E2E.training_add_custom_arguments(parser)
         E2E.transducer_add_arguments(parser)
         E2E.auxiliary_task_add_arguments(parser)
->>>>>>> 36b62ae4
 
         return parser
 
@@ -450,52 +194,6 @@
         """Construct an E2E object for transducer model."""
         torch.nn.Module.__init__(self)
 
-<<<<<<< HEAD
-        # fill missing arguments for compatibility
-        args = fill_missing_args(args, self.add_arguments)
-
-        if args.etype == "transformer":
-            self.subsample = get_subsample(args, mode="asr", arch="transformer")
-
-            self.encoder = Encoder(
-                idim=idim,
-                attention_dim=args.adim,
-                attention_heads=args.aheads,
-                linear_units=args.eunits,
-                num_blocks=args.elayers,
-                input_layer=args.transformer_input_layer,
-                dropout_rate=args.dropout_rate,
-                positional_dropout_rate=args.dropout_rate,
-                attention_dropout_rate=args.transformer_attn_dropout_rate_encoder,
-            )
-        else:
-            self.subsample = get_subsample(args, mode="asr", arch="rnn-t")
-
-            self.enc = encoder_for(args, idim, self.subsample)
-
-        if args.dtype == "transformer":
-            self.decoder = Decoder(
-                odim=odim,
-                jdim=args.joint_dim,
-                attention_dim=args.adim,
-                attention_heads=args.aheads,
-                linear_units=args.dunits,
-                num_blocks=args.dlayers,
-                input_layer=args.transformer_dec_input_layer,
-                dropout_rate=args.dropout_rate_decoder,
-                positional_dropout_rate=args.dropout_rate_decoder,
-                attention_dropout_rate=args.transformer_attn_dropout_rate_decoder,
-            )
-        else:
-            if args.etype == "transformer":
-                args.eprojs = args.adim
-
-            if args.rnnt_mode == "rnnt-att":
-                self.att = att_for(args)
-                self.dec = decoder_for(args, odim, self.att)
-            else:
-                self.dec = decoder_for(args, odim)
-=======
         args = fill_missing_args(args, self.add_arguments)
 
         self.is_rnnt = True
@@ -607,7 +305,6 @@
                 key=lambda x: x[0],
                 reverse=True,
             )[0][0]
->>>>>>> 36b62ae4
 
         self.etype = args.etype
         self.dtype = args.dtype
@@ -673,17 +370,6 @@
                     odim, ignore_id, args.aux_cross_entropy_smoothing
                 )
 
-<<<<<<< HEAD
-            if self.dtype == "transformer":
-                self.error_calculator = ErrorCalculatorTrans(self.decoder, args)
-            else:
-                self.error_calculator = ErrorCalculatorTrans(self.dec, args)
-        else:
-            self.error_calculator = None
-
-        self.logzero = -10000000000.0
-=======
->>>>>>> 36b62ae4
         self.loss = None
         self.rnnlm = None
 
@@ -709,29 +395,19 @@
 
         """
         # 1. encoder
-<<<<<<< HEAD
-        if self.etype == "transformer":
-            xs_pad = xs_pad[:, : max(ilens)]
-=======
         xs_pad = xs_pad[:, : max(ilens)]
 
         if "custom" in self.etype:
->>>>>>> 36b62ae4
             src_mask = make_non_pad_mask(ilens.tolist()).to(xs_pad.device).unsqueeze(-2)
 
             _hs_pad, hs_mask = self.encoder(xs_pad, src_mask)
         else:
-<<<<<<< HEAD
-            hs_pad, hs_mask, _ = self.enc(xs_pad, ilens)
-        self.hs_pad = hs_pad
-=======
             _hs_pad, hs_mask, _ = self.enc(xs_pad, ilens)
 
         if self.use_aux_task:
             hs_pad, aux_hs_pad = _hs_pad[0], _hs_pad[1]
         else:
             hs_pad, aux_hs_pad = _hs_pad, None
->>>>>>> 36b62ae4
 
         # 1.5. transducer preparation related
         ys_in_pad, ys_out_pad, target, pred_len, target_len = prepare_loss_inputs(
@@ -739,17 +415,6 @@
         )
 
         # 2. decoder
-<<<<<<< HEAD
-        if self.dtype == "transformer":
-            ys_mask = target_mask(ys_in_pad, self.blank_id)
-            pred_pad, _ = self.decoder(ys_in_pad, ys_mask, hs_pad)
-        else:
-            if self.rnnt_mode == "rnnt":
-                pred_pad = self.dec(hs_pad, ys_in_pad)
-            else:
-                pred_pad = self.dec(hs_pad, ys_in_pad, pred_len)
-        self.pred_pad = pred_pad
-=======
         if "custom" in self.dtype:
             ys_mask = target_mask(ys_in_pad, self.blank_id)
             pred_pad, _ = self.decoder(ys_in_pad, ys_mask, hs_pad)
@@ -757,7 +422,6 @@
             pred_pad = self.dec(hs_pad, ys_in_pad)
 
         z = self.joint_network(hs_pad.unsqueeze(2), pred_pad.unsqueeze(1))
->>>>>>> 36b62ae4
 
         # 3. loss computation
         loss_trans = self.criterion(z, target, pred_len, target_len)
@@ -825,14 +489,7 @@
             x (ndarray): input acoustic feature (T, D)
 
         Returns:
-<<<<<<< HEAD
-            x (torch.Tensor): encoded features (T, attention_dim)
-
-        """
-        self.eval()
-=======
             x (torch.Tensor): encoded features (T, D_enc)
->>>>>>> 36b62ae4
 
         """
         x = torch.as_tensor(x).unsqueeze(0)
@@ -855,18 +512,10 @@
         ilens = [x.shape[0]]
         x = x[:: self.subsample[0], :]
 
-<<<<<<< HEAD
-        x = x[:: self.subsample[0], :]
-        h = to_device(self, to_torch_tensor(x).float())
-        hs = h.contiguous().unsqueeze(0)
-
-        h, _, _ = self.enc(hs, ilens)
-=======
         h = torch.as_tensor(x, device=p.device, dtype=p.dtype)
         hs = h.contiguous().unsqueeze(0)
 
         hs, _, _ = self.enc(hs, ilens)
->>>>>>> 36b62ae4
 
         return hs.squeeze(0)
 
@@ -881,33 +530,14 @@
             nbest_hyps (list): n-best decoding results
 
         """
-<<<<<<< HEAD
-        if self.etype == "transformer":
-            h = self.encode_transformer(x)
-=======
         self.eval()
 
         if "custom" in self.etype:
             h = self.encode_custom(x)
->>>>>>> 36b62ae4
         else:
             h = self.encode_rnn(x)
 
-<<<<<<< HEAD
-        if recog_args.beam_size == 1:
-            if self.dtype == "transformer":
-                nbest_hyps = self.decoder.recognize(*params)
-            else:
-                nbest_hyps = self.dec.recognize(*params)
-        else:
-            params.append(rnnlm)
-            if self.dtype == "transformer":
-                nbest_hyps = self.decoder.recognize_beam(*params)
-            else:
-                nbest_hyps = self.dec.recognize_beam(*params)
-=======
         nbest_hyps = beam_search(h)
->>>>>>> 36b62ae4
 
         return [asdict(n) for n in nbest_hyps]
 
@@ -926,30 +556,10 @@
                 2) other case => attention weights (B, Lmax, Tmax).
 
         """
-<<<<<<< HEAD
-        if (
-            self.etype == "transformer"
-            and self.dtype != "transformer"
-            and self.rnnt_mode == "rnnt-att"
-        ):
-            raise NotImplementedError(
-                "Transformer encoder with rnn attention decoder" "is not supported yet."
-            )
-        elif self.etype != "transformer" and self.dtype != "transformer":
-            if self.rnnt_mode == "rnnt":
-                return []
-            else:
-                with torch.no_grad():
-                    hs_pad, hlens = xs_pad, ilens
-                    hpad, hlens, _ = self.enc(hs_pad, hlens)
-
-                    ret = self.dec.calculate_all_attentions(hpad, hlens, ys_pad)
-=======
         self.eval()
 
         if "custom" not in self.etype and "custom" not in self.dtype:
             return []
->>>>>>> 36b62ae4
         else:
             with torch.no_grad():
                 self.forward(xs_pad, ilens, ys_pad)
