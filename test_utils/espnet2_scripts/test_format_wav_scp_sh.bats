--- conflicted
+++ resolved
@@ -224,10 +224,4 @@
 EOF
     done
 
-<<<<<<< HEAD
-}
-
-
-=======
-}
->>>>>>> 42c2b26c
+}