--- conflicted
+++ resolved
@@ -373,13 +373,7 @@
             stats["loss"] = loss
             stats["acc"] = acc
         else:
-<<<<<<< HEAD
-            # 2b. Attention decoder branch
             if (self.ctc_weight != 1.0) and (not self.superb_setup):
-=======
-            # 2c. Attention decoder branch
-            if self.ctc_weight != 1.0:
->>>>>>> 4f84d6cc
                 loss_att, acc_att, cer_att, wer_att = self._calc_att_loss(
                     encoder_out, encoder_out_lens, text, text_lengths
                 )
