# Copyright 2024 Jiatong Shi
#  Apache 2.0  (http://www.apache.org/licenses/LICENSE-2.0)

"""SoundStream Modules."""

import copy
import logging
import math
import random
from typing import Any, Dict, List, Optional

import numpy as np
import torch
import torch.nn as nn
import torch.nn.functional as F
from typeguard import typechecked

from espnet2.gan_codec.abs_gan_codec import AbsGANCodec
from espnet2.gan_codec.shared.decoder.seanet import SEANetDecoder
from espnet2.gan_codec.shared.discriminator.stft_discriminator import (
    ComplexSTFTDiscriminator,
)
from espnet2.gan_codec.shared.encoder.seanet import SEANetEncoder
from espnet2.gan_codec.shared.loss.freq_loss import MultiScaleMelSpectrogramLoss
from espnet2.gan_codec.shared.loss.loss_balancer import Balancer
from espnet2.gan_codec.shared.quantizer.residual_vq import ResidualVectorQuantizer
from espnet2.gan_tts.hifigan.hifigan import HiFiGANMultiScaleDiscriminator
from espnet2.gan_tts.hifigan.loss import (
    DiscriminatorAdversarialLoss,
    FeatureMatchLoss,
    GeneratorAdversarialLoss,
)
from espnet2.gan_codec.shared.loss.loss_balancer import Balancer
from espnet2.torch_utils.device_funcs import force_gatherable


class SoundStream(AbsGANCodec):
    """ "SoundStream model."""

    @typechecked
    def __init__(
        self,
        sampling_rate: int = 24000,
        generator_params: Dict[str, Any] = {
            "hidden_dim": 128,
            "encdec_channels": 1,
            "encdec_n_filters": 32,
            "encdec_n_residual_layers": 1,
            "encdec_ratios": [8, 5, 4, 2],
            "encdec_activation": "ELU",
            "encdec_activation_params": {"alpha": 1.0},
            "encdec_norm": "weight_norm",
            "encdec_norm_params": {},
            "encdec_kernel_size": 7,
            "encdec_residual_kernel_size": 7,
            "encdec_last_kernel_size": 7,
            "encdec_dilation_base": 2,
            "encdec_causal": False,
            "encdec_pad_mode": "reflect",
            "encdec_true_skip": False,
            "encdec_compress": 2,
            "encdec_lstm": 2,
            "decoder_trim_right_ratio": 1.0,
            "decoder_final_activation": None,
            "decoder_final_activation_params": None,
            "quantizer_n_q": 8,
            "quantizer_bins": 1024,
            "quantizer_decay": 0.99,
            "quantizer_kmeans_init": True,
            "quantizer_kmeans_iters": 50,
            "quantizer_threshold_ema_dead_code": 2,
            "quantizer_target_bandwidth": [7.5, 15],
        },
        discriminator_params: Dict[str, Any] = {
            "scales": 3,
            "scale_downsample_pooling": "AvgPool1d",
            "scale_downsample_pooling_params": {
                "kernel_size": 4,
                "stride": 2,
                "padding": 2,
            },
            "scale_discriminator_params": {
                "in_channels": 1,
                "out_channels": 1,
                "kernel_sizes": [15, 41, 5, 3],
                "channels": 128,
                "max_downsample_channels": 1024,
                "max_groups": 16,
                "bias": True,
                "downsample_scales": [2, 2, 4, 4, 1],
                "nonlinear_activation": "LeakyReLU",
                "nonlinear_activation_params": {"negative_slope": 0.1},
            },
            "scale_follow_official_norm": False,
            "complexstft_discriminator_params": {
                "in_channels": 1,
                "channels": 32,
                "strides": ((1, 2), (2, 2), (1, 2), (2, 2), (1, 2), (2, 2)),
                "chan_mults": (1, 2, 4, 4, 8, 8),
                "n_fft": 1024,
                "hop_length": 256,
                "win_length": 1024,
                "stft_normalized": False,
                "logits_abs": True,
            },
        },
        # loss related
        generator_adv_loss_params: Dict[str, Any] = {
            "average_by_discriminators": False,
            "loss_type": "mse",
        },
        discriminator_adv_loss_params: Dict[str, Any] = {
            "average_by_discriminators": False,
            "loss_type": "mse",
        },
        use_feat_match_loss: bool = True,
        feat_match_loss_params: Dict[str, Any] = {
            "average_by_discriminators": False,
            "average_by_layers": False,
            "include_final_outputs": True,
        },
        use_mel_loss: bool = True,
        mel_loss_params: Dict[str, Any] = {
            "fs": 24000,
            "range_start": 6,
            "range_end": 11,
            "window": "hann",
            "n_mels": 80,
            "fmin": 0,
            "fmax": None,
            "log_base": None,
        },
        use_dual_decoder: bool = True,
        lambda_quantization: float = 1.0,
        lambda_reconstruct: float = 1.0,
        lambda_commit: float = 1.0,
        lambda_adv: float = 1.0,
        lambda_feat_match: float = 2.0,
        lambda_mel: float = 45.0,
        cache_generator_outputs: bool = False,
        use_loss_balancer: bool = False,
        balance_ema_decay: float = 0.99,
    ):
        """Intialize SoundStream model.

        Args:
             TODO(jiatong)
        """
        super().__init__()

        # define modules
        generator_params.update(sample_rate=sampling_rate)
        self.generator = SoundStreamGenerator(**generator_params)
        self.discriminator = SoundStreamDiscriminator(**discriminator_params)
        self.generator_adv_loss = GeneratorAdversarialLoss(
            **generator_adv_loss_params,
        )
        self.generator_reconstruct_loss = torch.nn.L1Loss(reduction="mean")
        self.discriminator_adv_loss = DiscriminatorAdversarialLoss(
            **discriminator_adv_loss_params,
        )
        self.use_feat_match_loss = use_feat_match_loss
        if self.use_feat_match_loss:
            self.feat_match_loss = FeatureMatchLoss(
                **feat_match_loss_params,
            )
        self.use_mel_loss = use_mel_loss
        mel_loss_params.update(fs=sampling_rate)
        if self.use_mel_loss:
            self.mel_loss = MultiScaleMelSpectrogramLoss(
                **mel_loss_params,
            )
        self.use_dual_decoder = use_dual_decoder
        if self.use_dual_decoder:
            assert self.use_mel_loss, "only use dual decoder with Mel loss"

        # coefficients
        self.lambda_quantization = lambda_quantization
        self.lambda_reconstruct = lambda_reconstruct
        self.lambda_commit = lambda_commit
        self.lambda_adv = lambda_adv
        if self.use_feat_match_loss:
            self.lambda_feat_match = lambda_feat_match
        if self.use_mel_loss:
            self.lambda_mel = lambda_mel

        # cache
        self.cache_generator_outputs = cache_generator_outputs
        self._cache = None

        # store sampling rate for saving wav file
        # (not used for the training)
        self.fs = sampling_rate

        # loss balancer
        if use_loss_balancer:
            self.loss_balancer = Balancer(
                ema_decay=balance_ema_decay,
                per_batch_item=True,
            )
        else:
            self.loss_balancer = None

    def forward(
        self,
        audio: torch.Tensor,
        forward_generator: bool = True,
        **kwargs,
    ) -> Dict[str, Any]:
        """Perform generator forward.

        Args:
            audio (Tensor): Audio waveform tensor (B, T_wav).
            forward_generator (bool): Whether to forward generator.

        Returns:
            Dict[str, Any]:
                - loss (Tensor): Loss scalar tensor.
                - stats (Dict[str, float]): Statistics to be monitored.
                - weight (Tensor): Weight tensor to summarize losses.
                - optim_idx (int): Optimizer index (0 for G and 1 for D).

        """
        if forward_generator:
            return self._forward_generator(
                audio=audio,
                **kwargs,
            )
        else:
            return self._forward_discrminator(
                audio=audio,
                **kwargs,
            )

    def _forward_generator(
        self,
        audio: torch.Tensor,
        **kwargs,
    ) -> Dict[str, Any]:
        """Perform generator forward.

        Args:
            audio (Tensor): Audio waveform tensor (B, T_wav).

        Returns:
            Dict[str, Any]:
                - loss (Tensor): Loss scalar tensor.
                - stats (Dict[str, float]): Statistics to be monitored.
                - weight (Tensor): Weight tensor to summarize losses.
                - optim_idx (int): Optimizer index (0 for G and 1 for D).

        """
        # setup
        batch_size = audio.size(0)

        # TODO(jiatong): double check the multi-channel input
        audio = audio.unsqueeze(1)

        # calculate generator outputs
        reuse_cache = True
        if not self.cache_generator_outputs or self._cache is None:
            reuse_cache = False
            audio_hat, codec_commit_loss, quantization_loss, audio_hat_real = (
                self.generator(audio, use_dual_decoder=self.use_dual_decoder)
            )
        else:
            audio_hat, codec_commit_loss, quantization_loss, audio_hat_real = (
                self._cache
            )

        # store cache
        if self.training and self.cache_generator_outputs and not reuse_cache:
            self._cache = (
                audio_hat,
                codec_commit_loss,
                quantization_loss,
                audio_hat_real,
            )

        # calculate discriminator outputs
        p_hat = self.discriminator(audio_hat)
        with torch.no_grad():
            # do not store discriminator gradient in generator turn
            p = self.discriminator(audio)

        # calculate losses
        adv_loss = self.generator_adv_loss(p_hat)
        adv_loss = adv_loss * self.lambda_adv
        codec_commit_loss = codec_commit_loss * self.lambda_commit
        codec_quantization_loss = quantization_loss * self.lambda_quantization
        reconstruct_loss = (
            self.generator_reconstruct_loss(audio, audio_hat) * self.lambda_reconstruct
        )
        codec_loss = codec_commit_loss + codec_quantization_loss
        loss = adv_loss + codec_loss + reconstruct_loss
        stats = dict(
            adv_loss=adv_loss.item(),
            codec_loss=codec_loss.item(),
            codec_commit_loss=codec_commit_loss.item(),
            codec_quantization_loss=codec_quantization_loss.item(),
            reconstruct_loss=reconstruct_loss.item(),
        )
        if self.use_feat_match_loss:
            feat_match_loss = self.feat_match_loss(p_hat, p)
            feat_match_loss = feat_match_loss * self.lambda_feat_match
            loss = loss + feat_match_loss
            stats.update(feat_match_loss=feat_match_loss.item())
        if self.use_mel_loss:
            mel_loss = self.mel_loss(audio_hat, audio)
            mel_loss = self.lambda_mel * mel_loss
            loss = loss + mel_loss
            stats.update(mel_loss=mel_loss.item())
            if self.use_dual_decoder:
                mel_loss_real = self.mel_loss(audio_hat_real, audio)
                mel_loss_real = self.lambda_mel * mel_loss_real
                loss = loss + mel_loss_real
                stats.update(mel_loss_real=mel_loss_real.item())

        stats.update(loss=loss.item())

<<<<<<< HEAD
        if self.loss_balancer is not None and self.training:
=======
        if self.loss_balancer is not None:
>>>>>>> ef6364bc
            # any loss built on audio_hat is processed by balancer
            balanced_losses = {
                "reconstruct": reconstruct_loss,
                "adv": adv_loss,
            }
            if self.use_feat_match_loss:
                balanced_losses.update(feat_match=feat_match_loss)
            if self.use_mel_loss:
                balanced_losses.update(mel=mel_loss)
<<<<<<< HEAD
            
=======

>>>>>>> ef6364bc
            balanced_loss, norm_stats = self.loss_balancer(balanced_losses, audio_hat)
            stats.update(norm_stats)

            loss = sum(balanced_loss.values()) + codec_loss
            if self.use_mel_loss and self.use_dual_decoder:
                loss = loss + mel_loss_real

        loss, stats, weight = force_gatherable((loss, stats, batch_size), loss.device)

        # reset cache
        if reuse_cache or not self.training:
            self._cache = None

        return {
            "loss": loss,
            "stats": stats,
            "weight": weight,
            "optim_idx": 0,  # needed for trainer
        }

    def _forward_discrminator(
        self,
        audio: torch.Tensor,
        **kwargs,
    ) -> Dict[str, Any]:
        """Perform generator forward.

        Args:
            audio (Tensor): Audio waveform tensor (B, T_wav).

        Returns:
            Dict[str, Any]:
                - loss (Tensor): Loss scalar tensor.
                - stats (Dict[str, float]): Statistics to be monitored.
                - weight (Tensor): Weight tensor to summarize losses.
                - optim_idx (int): Optimizer index (0 for G and 1 for D).

        """

        # setup
        batch_size = audio.size(0)
        audio = audio.unsqueeze(1)

        # calculate generator outputs
        reuse_cache = True
        if not self.cache_generator_outputs or self._cache is None:
            reuse_cache = False
            audio_hat, codec_commit_loss, codec_quantization_loss, audio_hat_real = (
                self.generator(
                    audio,
                    use_dual_decoder=self.use_dual_decoder,
                )
            )
        else:
            audio_hat, codec_commit_loss, codec_quantization_loss, audio_hat_real = (
                self._cache
            )

        # store cache
        if self.cache_generator_outputs and not reuse_cache:
            self._cache = (
                audio_hat,
                codec_commit_loss,
                codec_quantization_loss,
                audio_hat_real,
            )

        # calculate discriminator outputs
        p_hat = self.discriminator(audio_hat.detach())
        p = self.discriminator(audio)

        # calculate losses
        real_loss, fake_loss = self.discriminator_adv_loss(p_hat, p)
        loss = real_loss + fake_loss

        stats = dict(
            discriminator_loss=loss.item(),
            real_loss=real_loss.item(),
            fake_loss=fake_loss.item(),
        )
        loss, stats, weight = force_gatherable((loss, stats, batch_size), loss.device)

        # reset cache
        if reuse_cache or not self.training:
            self._cache = None

        return {
            "loss": loss,
            "stats": stats,
            "weight": weight,
            "optim_idx": 1,  # needed for trainer
        }

    def inference(
        self,
        x: torch.Tensor,
        **kwargs,
    ) -> Dict[str, torch.Tensor]:
        """Run inference.

        Args:
            x (Tensor): Input audio (T_wav,).

        Returns:
            Dict[str, Tensor]:
                * wav (Tensor): Generated waveform tensor (T_wav,).
                * codec (Tensor): Generated neural codec (T_code, N_stream).

        """
        codec = self.generator.encode(x)
        wav = self.generator.decode(codec)

        return {"wav": wav, "codec": codec}

    def encode(
        self,
        x: torch.Tensor,
        **kwargs,
    ) -> torch.Tensor:
        """Run encoding.

        Args:
            x (Tensor): Input audio (T_wav,).

        Returns:
            Tensor: Generated codes (T_code, N_stream).

        """
        return self.generator.encode(x)

    def decode(
        self,
        x: torch.Tensor,
        **kwargs,
    ) -> torch.Tensor:
        """Run encoding.

        Args:
            x (Tensor): Input codes (T_code, N_stream).

        Returns:
            Tensor: Generated waveform (T_wav,).

        """
        return self.generator.decode(x)


class SoundStreamGenerator(nn.Module):
    """SoundStream generator module."""

    @typechecked
    def __init__(
        self,
        sample_rate: int = 24000,
        hidden_dim: int = 128,
        encdec_channels: int = 1,
        encdec_n_filters: int = 32,
        encdec_n_residual_layers: int = 1,
        encdec_ratios: List[int] = [8, 5, 4, 2],
        encdec_activation: str = "ELU",
        encdec_activation_params: Dict[str, Any] = {"alpha": 1.0},
        encdec_norm: str = "weight_norm",
        encdec_norm_params: Dict[str, Any] = {},
        encdec_kernel_size: int = 7,
        encdec_residual_kernel_size: int = 7,
        encdec_last_kernel_size: int = 7,
        encdec_dilation_base: int = 2,
        encdec_causal: bool = False,
        encdec_pad_mode: str = "reflect",
        encdec_true_skip: bool = False,
        encdec_compress: int = 2,
        encdec_lstm: int = 2,
        decoder_trim_right_ratio: float = 1.0,
        decoder_final_activation: Optional[str] = None,
        decoder_final_activation_params: Optional[dict] = None,
        quantizer_n_q: int = 8,
        quantizer_bins: int = 1024,
        quantizer_decay: float = 0.99,
        quantizer_kmeans_init: bool = True,
        quantizer_kmeans_iters: int = 50,
        quantizer_threshold_ema_dead_code: int = 2,
        quantizer_target_bandwidth: List[float] = [7.5, 15],
    ):
        """Initialize SoundStream Generator.

        Args:
            TODO(jiatong)
        """
        super().__init__()

        # Initialize encoder
        self.encoder = SEANetEncoder(
            channels=encdec_channels,
            dimension=hidden_dim,
            n_filters=encdec_n_filters,
            n_residual_layers=encdec_n_residual_layers,
            ratios=encdec_ratios,
            activation=encdec_activation,
            activation_params=encdec_activation_params,
            norm=encdec_norm,
            norm_params=encdec_norm_params,
            kernel_size=encdec_kernel_size,
            residual_kernel_size=encdec_residual_kernel_size,
            last_kernel_size=encdec_last_kernel_size,
            dilation_base=encdec_dilation_base,
            causal=encdec_causal,
            pad_mode=encdec_pad_mode,
            true_skip=encdec_true_skip,
            compress=encdec_compress,
            lstm=encdec_lstm,
        )

        # Initialize quantizer
        self.quantizer = ResidualVectorQuantizer(
            dimension=hidden_dim,
            n_q=quantizer_n_q,
            bins=quantizer_bins,
            decay=quantizer_decay,
            kmeans_init=quantizer_kmeans_init,
            kmeans_iters=quantizer_kmeans_iters,
            threshold_ema_dead_code=quantizer_threshold_ema_dead_code,
        )
        self.target_bandwidths = quantizer_target_bandwidth
        self.sample_rate = sample_rate
        self.frame_rate = math.ceil(sample_rate / np.prod(encdec_ratios))

        # Initialize decoder
        self.decoder = SEANetDecoder(
            channels=encdec_channels,
            dimension=hidden_dim,
            n_filters=encdec_n_filters,
            n_residual_layers=encdec_n_residual_layers,
            ratios=encdec_ratios,
            activation=encdec_activation,
            activation_params=encdec_activation_params,
            norm=encdec_norm,
            norm_params=encdec_norm_params,
            kernel_size=encdec_kernel_size,
            residual_kernel_size=encdec_residual_kernel_size,
            last_kernel_size=encdec_last_kernel_size,
            dilation_base=encdec_dilation_base,
            causal=encdec_causal,
            pad_mode=encdec_pad_mode,
            true_skip=encdec_true_skip,
            compress=encdec_compress,
            lstm=encdec_lstm,
            trim_right_ratio=decoder_trim_right_ratio,
            final_activation=decoder_final_activation,
            final_activation_params=decoder_final_activation_params,
        )

        # quantization loss
        self.l1_quantization_loss = torch.nn.L1Loss(reduction="mean")
        self.l2_quantization_loss = torch.nn.MSELoss(reduction="mean")

    def forward(self, x: torch.Tensor, use_dual_decoder: bool = False):
        """Soundstream forward propagation.

        Args:
            x (torch.Tensor): Input tensor of shape (B, 1, T).
            use_dual_decoder (bool): Whether to use dual decoder for encoder out
        Returns:
            torch.Tensor: resynthesized audio.
            torch.Tensor: commitment loss.
            torch.Tensor: quantization loss
            torch.Tensor: resynthesized audio from encoder.
        """
        encoder_out = self.encoder(x)
        max_idx = len(self.target_bandwidths) - 1

        # randomly pick up one bandwidth
        bw = self.target_bandwidths[random.randint(0, max_idx)]

        # Forward quantizer
        quantized, _, _, commit_loss = self.quantizer(encoder_out, self.frame_rate, bw)

        quantization_loss = self.l1_quantization_loss(
            encoder_out, quantized.detach()
        ) + self.l2_quantization_loss(encoder_out, quantized.detach())

        resyn_audio = self.decoder(quantized)

        if use_dual_decoder:
            resyn_audio_real = self.decoder(encoder_out)
        else:
            resyn_audio_real = None
        return resyn_audio, commit_loss, quantization_loss, resyn_audio_real

    def encode(
        self,
        x: torch.Tensor,
        target_bw: Optional[float] = None,
    ):
        """Soundstream codec encoding.

        Args:
            x (torch.Tensor): Input tensor of shape (B, 1, T).
        Returns:
            torch.Tensor: neural codecs in shape ().
        """
        if x.dim() == 1:
            x = x.view(1, 1, -1)
        elif x.dim() == 2:
            x = x.unsqueeze(1)

        encoder_out = self.encoder(x)
        if target_bw is None:
            bw = self.target_bandwidths[-1]
        else:
            bw = target_bw
        codes = self.quantizer.encode(encoder_out, self.frame_rate, bw)
        return codes

    def decode(self, codes: torch.Tensor):
        """Soundstream codec decoding.

        Args:
            codecs (torch.Tensor): neural codecs in shape ().
        Returns:
            torch.Tensor: resynthesized audio.
        """
        quantized = self.quantizer.decode(codes)
        resyn_audio = self.decoder(quantized)
        return resyn_audio


class SoundStreamDiscriminator(nn.Module):
    """SoundStream discriminator module."""

    def __init__(
        self,
        # Multi-scale discriminator related
        scales: int = 3,
        scale_downsample_pooling: str = "AvgPool1d",
        # follow the official implementation setting
        scale_downsample_pooling_params: Dict[str, Any] = {
            "kernel_size": 4,
            "stride": 2,
            "padding": 2,
        },
        scale_discriminator_params: Dict[str, Any] = {
            "in_channels": 1,
            "out_channels": 1,
            "kernel_sizes": [15, 41, 5, 3],
            "channels": 128,
            "max_downsample_channels": 1024,
            "max_groups": 16,
            "bias": True,
            "downsample_scales": [2, 2, 4, 4, 1],
            "nonlinear_activation": "LeakyReLU",
            "nonlinear_activation_params": {"negative_slope": 0.1},
        },
        scale_follow_official_norm: bool = False,
        # ComplexSTFT discriminator related
        complexstft_discriminator_params: Dict[str, Any] = {
            "in_channels": 1,
            "channels": 32,
            "strides": [[1, 2], [2, 2], [1, 2], [2, 2], [1, 2], [2, 2]],
            "chan_mults": [1, 2, 4, 4, 8, 8],
            "n_fft": 1024,
            "hop_length": 256,
            "win_length": 1024,
            "stft_normalized": False,
        },
    ):
        """Initialize SoundStream Discriminator module.

        Args:
            scales (int): Number of multi-scales.
            sclae_downsample_pooling (str): Pooling module name for downsampling of the
                inputs.
            scale_downsample_pooling_params (Dict[str, Any]): Parameters for the above pooling
                module.
            scale_discriminator_params (Dict[str, Any]): Parameters for hifi-gan  scale
                discriminator module.
            scale_follow_official_norm (bool): Whether to follow the norm setting of the
                official implementaion. The first discriminator uses spectral norm
                and the other discriminators use weight norm.
            complexstft_discriminator_params (Dict[str, Any]): Parameters for the
                complex stft discriminator module.
        """
        super().__init__()

        self.msd = HiFiGANMultiScaleDiscriminator(
            scales=scales,
            downsample_pooling=scale_downsample_pooling,
            downsample_pooling_params=scale_downsample_pooling_params,
            discriminator_params=scale_discriminator_params,
            follow_official_norm=scale_follow_official_norm,
        )
        self.complex_stft_d = ComplexSTFTDiscriminator(
            **complexstft_discriminator_params
        )

    def forward(self, x: torch.Tensor) -> List[List[torch.Tensor]]:
        """Calculate forward propagation.

        Args:
            x (Tensor): Input noise signal (B, 1, T).

        Returns:
            List[List[Tensor]]: List of list of each discriminator outputs,
                which consists of each layer output tensors. Multi scale and
                multi period ones are concatenated.

        """
        msd_outs = self.msd(x)
        complex_stft_outs = self.complex_stft_d(x)
        return msd_outs + complex_stft_outs<|MERGE_RESOLUTION|>--- conflicted
+++ resolved
@@ -30,7 +30,6 @@
     FeatureMatchLoss,
     GeneratorAdversarialLoss,
 )
-from espnet2.gan_codec.shared.loss.loss_balancer import Balancer
 from espnet2.torch_utils.device_funcs import force_gatherable
 
 
@@ -318,11 +317,7 @@
 
         stats.update(loss=loss.item())
 
-<<<<<<< HEAD
         if self.loss_balancer is not None and self.training:
-=======
-        if self.loss_balancer is not None:
->>>>>>> ef6364bc
             # any loss built on audio_hat is processed by balancer
             balanced_losses = {
                 "reconstruct": reconstruct_loss,
@@ -332,11 +327,7 @@
                 balanced_losses.update(feat_match=feat_match_loss)
             if self.use_mel_loss:
                 balanced_losses.update(mel=mel_loss)
-<<<<<<< HEAD
-            
-=======
-
->>>>>>> ef6364bc
+
             balanced_loss, norm_stats = self.loss_balancer(balanced_losses, audio_hat)
             stats.update(norm_stats)
 
