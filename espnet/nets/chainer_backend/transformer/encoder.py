--- conflicted
+++ resolved
@@ -59,13 +59,8 @@
             self.add_link(name, layer)
         self.n_layers = args.elayers
 
-<<<<<<< HEAD
-    def __call__(self, e, ilens):
-        """Compute Encoder layer.
-=======
     def forward(self, e, ilens):
         """Computing Encoder layer.
->>>>>>> 93e2bd1a
 
         Args:
             e (chainer.Variable): Batch of padded charactor. (B, Tmax)
